/* -*- mode: C++ -*- */
/*
 *  Copyright (C) 2012 Austin Robot Technology, Jack O'Quin
 * 
 *  License: Modified BSD Software License Agreement
 *
 *  $Id$
 */

/** \file
 *
 *  ROS driver interface for the Velodyne 3D LIDARs
 */

#ifndef _VELODYNE_DRIVER_H_
#define _VELODYNE_DRIVER_H_ 1

#include <string>
#include <ros/ros.h>
#include <diagnostic_updater/diagnostic_updater.h>
#include <diagnostic_updater/publisher.h>
#include <dynamic_reconfigure/server.h>

#include <velodyne_driver/input.h>
#include <velodyne_driver/VelodyneNodeConfig.h>

namespace velodyne_driver
{

class VelodyneDriver
{
public:

  VelodyneDriver(ros::NodeHandle node,
                 ros::NodeHandle private_nh);
  ~VelodyneDriver() {}

  bool poll(void);

private:

  ///Callback for dynamic reconfigure
  void callback(velodyne_driver::VelodyneNodeConfig &config,
              uint32_t level);

  ///Pointer to dynamic reconfigure service srv_
  boost::shared_ptr<dynamic_reconfigure::Server<velodyne_driver::
              VelodyneNodeConfig> > srv_;

  // configuration parameters
  struct
  {
    std::string frame_id;            ///< tf frame ID
    std::string model;               ///< device model name
    int    npackets;                 ///< number of packets to collect
    double rpm;                      ///< device rotation rate (RPMs)
<<<<<<< HEAD
    int cut_angle;                   ///< cutting angle in 1/100°
=======
    double time_offset;              ///< time in seconds added to each velodyne time stamp
>>>>>>> 3747e937
  } config_;

  boost::shared_ptr<Input> input_;
  ros::Publisher output_;

  /** diagnostics updater */
  diagnostic_updater::Updater diagnostics_;
  double diag_min_freq_;
  double diag_max_freq_;
  boost::shared_ptr<diagnostic_updater::TopicDiagnostic> diag_topic_;
};

} // namespace velodyne_driver

#endif // _VELODYNE_DRIVER_H_<|MERGE_RESOLUTION|>--- conflicted
+++ resolved
@@ -54,11 +54,8 @@
     std::string model;               ///< device model name
     int    npackets;                 ///< number of packets to collect
     double rpm;                      ///< device rotation rate (RPMs)
-<<<<<<< HEAD
     int cut_angle;                   ///< cutting angle in 1/100°
-=======
     double time_offset;              ///< time in seconds added to each velodyne time stamp
->>>>>>> 3747e937
   } config_;
 
   boost::shared_ptr<Input> input_;
