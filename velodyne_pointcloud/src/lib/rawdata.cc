/*
 *  Copyright (C) 2007 Austin Robot Technology, Patrick Beeson
 *  Copyright (C) 2009, 2010, 2012 Austin Robot Technology, Jack O'Quin
 *
 *  License: Modified BSD Software License Agreement
 *
 *  $Id$
 */

/**
 *  @file
 *
 *  Velodyne 3D LIDAR data accessor class implementation.
 *
 *  Class for unpacking raw Velodyne LIDAR packets into useful
 *  formats.
 *
 *  Derived classes accept raw Velodyne data for either single packets
 *  or entire rotations, and provide it in various formats for either
 *  on-line or off-line processing.
 *
 *  @author Patrick Beeson
 *  @author Jack O'Quin
 *
 *  HDL-64E S2 calibration support provided by Nick Hillier
 */

#include <fstream>
#include <math.h>

#include <ros/ros.h>
#include <ros/package.h>
#include <angles/angles.h>

#include <velodyne_pointcloud/rawdata.h>

namespace velodyne_rawdata
{
inline float SQR(float val) { return val*val; }

  ////////////////////////////////////////////////////////////////////////
  //
  // RawData base class implementation
  //
  ////////////////////////////////////////////////////////////////////////

  RawData::RawData() {}
  
  /** Update parameters: conversions and update */
  void RawData::setParameters(double min_range,
                              double max_range,
                              double view_direction,
                              double view_width)
  {
    config_.min_range = min_range;
    config_.max_range = max_range;

    //converting angle parameters into the velodyne reference (rad)
    config_.tmp_min_angle = view_direction + view_width/2;
    config_.tmp_max_angle = view_direction - view_width/2;
    
    //computing positive modulo to keep theses angles into [0;2*M_PI]
    config_.tmp_min_angle = fmod(fmod(config_.tmp_min_angle,2*M_PI) + 2*M_PI,2*M_PI);
    config_.tmp_max_angle = fmod(fmod(config_.tmp_max_angle,2*M_PI) + 2*M_PI,2*M_PI);
    
    //converting into the hardware velodyne ref (negative yaml and degrees)
    //adding 0.5 perfomrs a centered double to int conversion 
    config_.min_angle = 100 * (2*M_PI - config_.tmp_min_angle) * 180 / M_PI + 0.5;
    config_.max_angle = 100 * (2*M_PI - config_.tmp_max_angle) * 180 / M_PI + 0.5;
    if (config_.min_angle == config_.max_angle)
    {
      //avoid returning empty cloud if min_angle = max_angle
      config_.min_angle = 0;
      config_.max_angle = 36000;
    }
  }

  int RawData::scansPerPacket() const
  {
    if( calibration_.num_lasers == 16)
    {
      return BLOCKS_PER_PACKET * VLP16_FIRINGS_PER_BLOCK *
          VLP16_SCANS_PER_FIRING;
    }
    else{
      return BLOCKS_PER_PACKET * SCANS_PER_BLOCK;
    }
  }

  /** Set up for on-line operation. */
  int RawData::setup(ros::NodeHandle private_nh)
  {
    // get path to angles.config file for this device
    if (!private_nh.getParam("calibration", config_.calibrationFile))
      {
        ROS_ERROR_STREAM("No calibration angles specified! Using test values!");

        // have to use something: grab unit test version as a default
        std::string pkgPath = ros::package::getPath("velodyne_pointcloud");
        config_.calibrationFile = pkgPath + "/params/64e_utexas.yaml";
      }

    ROS_INFO_STREAM("correction angles: " << config_.calibrationFile);

    calibration_.read(config_.calibrationFile);
    if (!calibration_.initialized) {
      ROS_ERROR_STREAM("Unable to open calibration file: " << 
          config_.calibrationFile);
      return -1;
    }
    
    ROS_INFO_STREAM("Number of lasers: " << calibration_.num_lasers << ".");
    
    // Set up cached values for sin and cos of all the possible headings
    for (uint16_t rot_index = 0; rot_index < ROTATION_MAX_UNITS; ++rot_index) {
      float rotation = angles::from_degrees(ROTATION_RESOLUTION * rot_index);
      cos_rot_table_[rot_index] = cosf(rotation);
      sin_rot_table_[rot_index] = sinf(rotation);
    }
   return 0;
  }


  /** Set up for offline operation */
  int RawData::setupOffline(std::string calibration_file, double max_range_, double min_range_)
  {

      config_.max_range = max_range_;
      config_.min_range = min_range_;
      ROS_INFO_STREAM("data ranges to publish: ["
	      << config_.min_range << ", "
	      << config_.max_range << "]");

      config_.calibrationFile = calibration_file;

      ROS_INFO_STREAM("correction angles: " << config_.calibrationFile);

      calibration_.read(config_.calibrationFile);
      if (!calibration_.initialized) {
	  ROS_ERROR_STREAM("Unable to open calibration file: " <<
		  config_.calibrationFile);
	  return -1;
      }

      // Set up cached values for sin and cos of all the possible headings
      for (uint16_t rot_index = 0; rot_index < ROTATION_MAX_UNITS; ++rot_index) {
	  float rotation = angles::from_degrees(ROTATION_RESOLUTION * rot_index);
	  cos_rot_table_[rot_index] = cosf(rotation);
	  sin_rot_table_[rot_index] = sinf(rotation);
      }
      return 0;
  }


  /** @brief convert raw packet to point cloud
   *
   *  @param pkt raw packet to unpack
   *  @param pc shared pointer to point cloud (points are appended)
   */
  void RawData::unpack(const velodyne_msgs::VelodynePacket &pkt, DataContainerBase& data)
  {
    using velodyne_pointcloud::LaserCorrection;
    ROS_DEBUG_STREAM("Received packet, time: " << pkt.stamp);
    
    /** special parsing for the VLP16 **/
    if (calibration_.num_lasers == 16)
    {
      unpack_vlp16(pkt, data);
      return;
    }
    
    const raw_packet_t *raw = (const raw_packet_t *) &pkt.data[0];

    for (int i = 0; i < BLOCKS_PER_PACKET; i++) {

      // upper bank lasers are numbered [0..31]
      // NOTE: this is a change from the old velodyne_common implementation
      int bank_origin = 0;
      if (raw->blocks[i].header == LOWER_BANK) {
        // lower bank lasers are [32..63]
        bank_origin = 32;
      }

      for (int j = 0, k = 0; j < SCANS_PER_BLOCK; j++, k += RAW_SCAN_SIZE) {
        
        float x, y, z;
        float intensity;
        const uint8_t laser_number  = j + bank_origin;

        const LaserCorrection &corrections = calibration_.laser_corrections[laser_number];

        /** Position Calculation */
        const raw_block_t &block = raw->blocks[i];
        union two_bytes tmp;
        tmp.bytes[0] = block.data[k];
        tmp.bytes[1] = block.data[k+1];

        float distance = tmp.uint * DISTANCE_RESOLUTION;
        distance += corrections.dist_correction;
        if (!pointInRange(distance)) continue;

        /*condition added to avoid calculating points which are not
          in the interesting defined area (min_angle < area < max_angle)*/
        if ((block.rotation >= config_.min_angle
             && block.rotation <= config_.max_angle
             && config_.min_angle < config_.max_angle)
             ||(config_.min_angle > config_.max_angle 
             && (block.rotation <= config_.max_angle
             || block.rotation >= config_.min_angle))){
  
          float cos_vert_angle = corrections.cos_vert_correction;
          float sin_vert_angle = corrections.sin_vert_correction;
          float cos_rot_correction = corrections.cos_rot_correction;
          float sin_rot_correction = corrections.sin_rot_correction;
  
          // cos(a-b) = cos(a)*cos(b) + sin(a)*sin(b)
          // sin(a-b) = sin(a)*cos(b) - cos(a)*sin(b)
          float cos_rot_angle = 
            cos_rot_table_[block.rotation] * cos_rot_correction +
            sin_rot_table_[block.rotation] * sin_rot_correction;
          float sin_rot_angle = 
            sin_rot_table_[block.rotation] * cos_rot_correction -
            cos_rot_table_[block.rotation] * sin_rot_correction;
  
          float horiz_offset = corrections.horiz_offset_correction;
          float vert_offset = corrections.vert_offset_correction;
  
          // Compute the distance in the xy plane (w/o accounting for rotation)
          /**the new term of 'vert_offset * sin_vert_angle'
           * was added to the expression due to the mathemathical
           * model we used.
           */
          float xy_distance = distance * cos_vert_angle - vert_offset * sin_vert_angle;
  
          // Calculate temporal X, use absolute value.
          float xx = xy_distance * sin_rot_angle - horiz_offset * cos_rot_angle;
          // Calculate temporal Y, use absolute value
          float yy = xy_distance * cos_rot_angle + horiz_offset * sin_rot_angle;
          if (xx < 0) xx=-xx;
          if (yy < 0) yy=-yy;
    
          // Get 2points calibration values,Linear interpolation to get distance
          // correction for X and Y, that means distance correction use
          // different value at different distance
          float distance_corr_x = 0;
          float distance_corr_y = 0;
          if (corrections.two_pt_correction_available) {
            distance_corr_x = 
              (corrections.dist_correction - corrections.dist_correction_x)
                * (xx - 2.4) / (25.04 - 2.4) 
              + corrections.dist_correction_x;
            distance_corr_x -= corrections.dist_correction;
            distance_corr_y = 
              (corrections.dist_correction - corrections.dist_correction_y)
                * (yy - 1.93) / (25.04 - 1.93)
              + corrections.dist_correction_y;
            distance_corr_y -= corrections.dist_correction;
          }
  
          float distance_x = distance + distance_corr_x;
          /**the new term of 'vert_offset * sin_vert_angle'
           * was added to the expression due to the mathemathical
           * model we used.
           */
          xy_distance = distance_x * cos_vert_angle - vert_offset * sin_vert_angle ;
          ///the expression wiht '-' is proved to be better than the one with '+'
          x = xy_distance * sin_rot_angle - horiz_offset * cos_rot_angle;
  
          float distance_y = distance + distance_corr_y;
          xy_distance = distance_y * cos_vert_angle - vert_offset * sin_vert_angle ;
          /**the new term of 'vert_offset * sin_vert_angle'
           * was added to the expression due to the mathemathical
           * model we used.
           */
          y = xy_distance * cos_rot_angle + horiz_offset * sin_rot_angle;
  
          // Using distance_y is not symmetric, but the velodyne manual
          // does this.
          /**the new term of 'vert_offset * cos_vert_angle'
           * was added to the expression due to the mathemathical
           * model we used.
           */
          z = distance_y * sin_vert_angle + vert_offset*cos_vert_angle;
  
          /** Use standard ROS coordinate system (right-hand rule) */
          float x_coord = y;
          float y_coord = -x;
          float z_coord = z;
  
          /** Intensity Calculation */
  
          float min_intensity = corrections.min_intensity;
          float max_intensity = corrections.max_intensity;
  
          intensity = raw->blocks[i].data[k+2];
  
          float focal_offset = 256 
                             * (1 - corrections.focal_distance / 13100) 
                             * (1 - corrections.focal_distance / 13100);
          float focal_slope = corrections.focal_slope;
          intensity += focal_slope * (std::abs(focal_offset - 256 * 
            SQR(1 - static_cast<float>(tmp.uint)/65535)));
          intensity = (intensity < min_intensity) ? min_intensity : intensity;
          intensity = (intensity > max_intensity) ? max_intensity : intensity;
  
<<<<<<< HEAD
          // convert polar coordinates to Euclidean XYZ
          VPoint point;
          point.ring = corrections.laser_ring;
          point.x = x_coord;
          point.y = y_coord;
          point.z = z_coord;
          point.intensity = intensity;

          // append this point to the cloud
          pc.points.push_back(point);
          ++pc.width;
=======
          if (pointInRange(distance)) {
            data.addPoint(x_coord, y_coord, z_coord, corrections.laser_ring, raw->blocks[i].rotation, distance, intensity);
          }
>>>>>>> 02963139
        }
      }
    }
  }
  
  /** @brief convert raw VLP16 packet to point cloud
   *
   *  @param pkt raw packet to unpack
   *  @param pc shared pointer to point cloud (points are appended)
   */
  void RawData::unpack_vlp16(const velodyne_msgs::VelodynePacket &pkt, DataContainerBase& data)
  {
    float azimuth;
    float azimuth_diff;
    float last_azimuth_diff=0;
    float azimuth_corrected_f;
    int azimuth_corrected;
    float x, y, z;
    float intensity;

    const raw_packet_t *raw = (const raw_packet_t *) &pkt.data[0];

    for (int block = 0; block < BLOCKS_PER_PACKET; block++) {

      // ignore packets with mangled or otherwise different contents
      if (UPPER_BANK != raw->blocks[block].header) {
        // Do not flood the log with messages, only issue at most one
        // of these warnings per minute.
        ROS_WARN_STREAM_THROTTLE(60, "skipping invalid VLP-16 packet: block "
                                 << block << " header value is "
                                 << raw->blocks[block].header);
        return;                         // bad packet: skip the rest
      }

      // Calculate difference between current and next block's azimuth angle.
      azimuth = (float)(raw->blocks[block].rotation);
      if (block < (BLOCKS_PER_PACKET-1)){
        azimuth_diff = (float)((36000 + raw->blocks[block+1].rotation - raw->blocks[block].rotation)%36000);
        last_azimuth_diff = azimuth_diff;
      }else{
        azimuth_diff = last_azimuth_diff;
      }

      for (int firing=0, k=0; firing < VLP16_FIRINGS_PER_BLOCK; firing++){
        for (int dsr=0; dsr < VLP16_SCANS_PER_FIRING; dsr++, k+=RAW_SCAN_SIZE){
          velodyne_pointcloud::LaserCorrection &corrections = calibration_.laser_corrections[dsr];

          /** Position Calculation */
          union two_bytes tmp;
          tmp.bytes[0] = raw->blocks[block].data[k];
          tmp.bytes[1] = raw->blocks[block].data[k+1];
          
          float distance = tmp.uint * DISTANCE_RESOLUTION;
          distance += corrections.dist_correction;

          // skip the point if out of range
          if ( !pointInRange(distance)) continue;

          /** correct for the laser rotation as a function of timing during the firings **/
          azimuth_corrected_f = azimuth + (azimuth_diff * ((dsr*VLP16_DSR_TOFFSET) + (firing*VLP16_FIRING_TOFFSET)) / VLP16_BLOCK_TDURATION);
          azimuth_corrected = ((int)round(azimuth_corrected_f)) % 36000;
                 
          /*condition added to avoid calculating points which are not
            in the interesting defined area (min_angle < area < max_angle)*/
          if ((azimuth_corrected >= config_.min_angle 
               && azimuth_corrected <= config_.max_angle 
               && config_.min_angle < config_.max_angle)
               ||(config_.min_angle > config_.max_angle 
               && (azimuth_corrected <= config_.max_angle 
               || azimuth_corrected >= config_.min_angle))){

            float cos_vert_angle = corrections.cos_vert_correction;
            float sin_vert_angle = corrections.sin_vert_correction;
            float cos_rot_correction = corrections.cos_rot_correction;
            float sin_rot_correction = corrections.sin_rot_correction;
    
            // cos(a-b) = cos(a)*cos(b) + sin(a)*sin(b)
            // sin(a-b) = sin(a)*cos(b) - cos(a)*sin(b)
            float cos_rot_angle = 
              cos_rot_table_[azimuth_corrected] * cos_rot_correction + 
              sin_rot_table_[azimuth_corrected] * sin_rot_correction;
            float sin_rot_angle = 
              sin_rot_table_[azimuth_corrected] * cos_rot_correction - 
              cos_rot_table_[azimuth_corrected] * sin_rot_correction;
    
            float horiz_offset = corrections.horiz_offset_correction;
            float vert_offset = corrections.vert_offset_correction;
    
            // Compute the distance in the xy plane (w/o accounting for rotation)
            /**the new term of 'vert_offset * sin_vert_angle'
             * was added to the expression due to the mathemathical
             * model we used.
             */
            float xy_distance = distance * cos_vert_angle - vert_offset * sin_vert_angle;
    
            // Calculate temporal X, use absolute value.
            float xx = xy_distance * sin_rot_angle - horiz_offset * cos_rot_angle;
            // Calculate temporal Y, use absolute value
            float yy = xy_distance * cos_rot_angle + horiz_offset * sin_rot_angle;
            if (xx < 0) xx=-xx;
            if (yy < 0) yy=-yy;
      
            // Get 2points calibration values,Linear interpolation to get distance
            // correction for X and Y, that means distance correction use
            // different value at different distance
            float distance_corr_x = 0;
            float distance_corr_y = 0;
            if (corrections.two_pt_correction_available) {
              distance_corr_x = 
                (corrections.dist_correction - corrections.dist_correction_x)
                  * (xx - 2.4) / (25.04 - 2.4) 
                + corrections.dist_correction_x;
              distance_corr_x -= corrections.dist_correction;
              distance_corr_y = 
                (corrections.dist_correction - corrections.dist_correction_y)
                  * (yy - 1.93) / (25.04 - 1.93)
                + corrections.dist_correction_y;
              distance_corr_y -= corrections.dist_correction;
            }
    
            float distance_x = distance + distance_corr_x;
            /**the new term of 'vert_offset * sin_vert_angle'
             * was added to the expression due to the mathemathical
             * model we used.
             */
            xy_distance = distance_x * cos_vert_angle - vert_offset * sin_vert_angle ;
            x = xy_distance * sin_rot_angle - horiz_offset * cos_rot_angle;
    
            float distance_y = distance + distance_corr_y;
            /**the new term of 'vert_offset * sin_vert_angle'
             * was added to the expression due to the mathemathical
             * model we used.
             */
            xy_distance = distance_y * cos_vert_angle - vert_offset * sin_vert_angle ;
            y = xy_distance * cos_rot_angle + horiz_offset * sin_rot_angle;
    
            // Using distance_y is not symmetric, but the velodyne manual
            // does this.
            /**the new term of 'vert_offset * cos_vert_angle'
             * was added to the expression due to the mathemathical
             * model we used.
             */
            z = distance_y * sin_vert_angle + vert_offset*cos_vert_angle;
  
    
            /** Use standard ROS coordinate system (right-hand rule) */
            float x_coord = y;
            float y_coord = -x;
            float z_coord = z;
    
            /** Intensity Calculation */
            float min_intensity = corrections.min_intensity;
            float max_intensity = corrections.max_intensity;
    
            intensity = raw->blocks[block].data[k+2];
    
            float focal_offset = 256 * SQR(1 - corrections.focal_distance / 13100);
            float focal_slope = corrections.focal_slope;
            intensity += focal_slope * (std::abs(focal_offset - 256 * 
              SQR(1 - tmp.uint/65535)));
            intensity = (intensity < min_intensity) ? min_intensity : intensity;
            intensity = (intensity > max_intensity) ? max_intensity : intensity;
<<<<<<< HEAD

            // append this point to the cloud
            VPoint point;
            point.ring = corrections.laser_ring;
            point.x = x_coord;
            point.y = y_coord;
            point.z = z_coord;
            point.intensity = intensity;

            pc.points.push_back(point);
            ++pc.width;
=======
    
            if (pointInRange(distance)) {    
              data.addPoint(x_coord, y_coord, z_coord, corrections.laser_ring, azimuth_corrected, distance, intensity);
            }
>>>>>>> 02963139
          }
        }
      }
    }
  }  

} // namespace velodyne_rawdata<|MERGE_RESOLUTION|>--- conflicted
+++ resolved
@@ -303,23 +303,7 @@
           intensity = (intensity < min_intensity) ? min_intensity : intensity;
           intensity = (intensity > max_intensity) ? max_intensity : intensity;
   
-<<<<<<< HEAD
-          // convert polar coordinates to Euclidean XYZ
-          VPoint point;
-          point.ring = corrections.laser_ring;
-          point.x = x_coord;
-          point.y = y_coord;
-          point.z = z_coord;
-          point.intensity = intensity;
-
-          // append this point to the cloud
-          pc.points.push_back(point);
-          ++pc.width;
-=======
-          if (pointInRange(distance)) {
-            data.addPoint(x_coord, y_coord, z_coord, corrections.laser_ring, raw->blocks[i].rotation, distance, intensity);
-          }
->>>>>>> 02963139
+          data.addPoint(x_coord, y_coord, z_coord, corrections.laser_ring, raw->blocks[i].rotation, distance, intensity);
         }
       }
     }
@@ -482,24 +466,8 @@
               SQR(1 - tmp.uint/65535)));
             intensity = (intensity < min_intensity) ? min_intensity : intensity;
             intensity = (intensity > max_intensity) ? max_intensity : intensity;
-<<<<<<< HEAD
-
-            // append this point to the cloud
-            VPoint point;
-            point.ring = corrections.laser_ring;
-            point.x = x_coord;
-            point.y = y_coord;
-            point.z = z_coord;
-            point.intensity = intensity;
-
-            pc.points.push_back(point);
-            ++pc.width;
-=======
-    
-            if (pointInRange(distance)) {    
-              data.addPoint(x_coord, y_coord, z_coord, corrections.laser_ring, azimuth_corrected, distance, intensity);
-            }
->>>>>>> 02963139
+    
+            data.addPoint(x_coord, y_coord, z_coord, corrections.laser_ring, azimuth_corrected, distance, intensity);
           }
         }
       }
