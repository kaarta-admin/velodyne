--- conflicted
+++ resolved
@@ -240,10 +240,6 @@
       << config_.min_range << ", "
       << config_.max_range << "]");
 
-<<<<<<< HEAD
-    config_.calibrationFile = calibration_file;
-
-=======
     config_.max_range = max_range_;
     config_.min_range = min_range_;
     ROS_INFO_STREAM("data ranges to publish: ["
@@ -252,17 +248,11 @@
 
     config_.calibrationFile = calibration_file;
 
->>>>>>> 50b07500
     ROS_INFO_STREAM("correction angles: " << config_.calibrationFile);
 
     calibration_.read(config_.calibrationFile);
     if (!calibration_.initialized) {
-<<<<<<< HEAD
-      ROS_ERROR_STREAM("Unable to open calibration file: " <<
-      config_.calibrationFile);
-=======
       ROS_ERROR_STREAM("Unable to open calibration file: " << config_.calibrationFile);
->>>>>>> 50b07500
       return -1;
     }
 
