/*
 *  Copyright (C) 2007 Austin Robot Technology, Patrick Beeson
 *  Copyright (C) 2009, 2010, 2012 Austin Robot Technology, Jack O'Quin
 *
 *  License: Modified BSD Software License Agreement
 *
 *  $Id$
 */

/**
 *  @file
 *
 *  Velodyne 3D LIDAR data accessor class implementation.
 *
 *  Class for unpacking raw Velodyne LIDAR packets into useful
 *  formats.
 *
 *  Derived classes accept raw Velodyne data for either single packets
 *  or entire rotations, and provide it in various formats for either
 *  on-line or off-line processing.
 *
 *  @author Patrick Beeson
 *  @author Jack O'Quin
 *
 *  HDL-64E S2 calibration support provided by Nick Hillier
 */

#include <fstream>
#include <math.h>

#include <ros/ros.h>
#include <ros/package.h>
#include <angles/angles.h>

#include <velodyne_pointcloud/rawdata.h>
#include <kaarta_io/ScanInfoManagerClient.hpp>

namespace velodyne_rawdata
{
  ////////////////////////////////////////////////////////////////////////
  //
  // RawData base class implementation
  //
  ////////////////////////////////////////////////////////////////////////

  RawData::RawData() {}
  
  /** Update parameters: conversions and update */
  void RawData::setParameters(double min_range,
                              double max_range,
                              double view_direction,
                              double view_width)
  {
    config_.min_range = min_range;
    config_.max_range = max_range;

    //converting angle parameters into the velodyne reference (rad)
    config_.tmp_min_angle = view_direction + view_width/2;
    config_.tmp_max_angle = view_direction - view_width/2;
    
    //computing positive modulo to keep theses angles into [0;2*M_PI]
    config_.tmp_min_angle = fmod(fmod(config_.tmp_min_angle,2*M_PI) + 2*M_PI,2*M_PI);
    config_.tmp_max_angle = fmod(fmod(config_.tmp_max_angle,2*M_PI) + 2*M_PI,2*M_PI);
    
    //converting into the hardware velodyne ref (negative yaml and degrees)
    //adding 0.5 perfomrs a centered double to int conversion 
    config_.min_angle = 100 * (2*M_PI - config_.tmp_min_angle) * 180 / M_PI + 0.5;
    config_.max_angle = 100 * (2*M_PI - config_.tmp_max_angle) * 180 / M_PI + 0.5;
    if (config_.min_angle == config_.max_angle)
    {
      //avoid returning empty cloud if min_angle = max_angle
      config_.min_angle = 0;
      config_.max_angle = 36000;
    }
  }

  bool RawData::configureLaserParams(int laser_model_, bool dual_mode, bool override){
    bool res = true;
    ROS_INFO("Configuring laser_model to: %d", laser_model_);
    laser_model = laser_model_;

    if (override){
      // set the parameter and log the change
      Kaarta::ScanInfoManagerROSClient client;
      if (client.init(true)){
        client.publishFormatStr("/adjusted_laser_model", "true");
        client.publishFormatStr("/laser_model", "%d", laser_model);
      }
      ros::param::set("/laser_model", laser_model);
    }
    
    // get path to angles.config file for this device
    config_.dual_return_mode = dual_mode;
    config_.expected_factory_byte = (uint8_t) 0;
    std::string pkgPath = ros::package::getPath("velodyne_pointcloud");
    std::string fallbackCalibrationFile;
    if (laser_model == 0){
      fallbackCalibrationFile = pkgPath + "/params/VLP16db.yaml";
      config_.expected_factory_byte = (uint8_t) 0x22;
    }
    else if (laser_model == 1){
      fallbackCalibrationFile = pkgPath + "/params/VeloView-VLP-32C.yaml";
      config_.expected_factory_byte = (uint8_t) 0x28;
    }
    else if (laser_model == 2){
      fallbackCalibrationFile = pkgPath + "/params/32db.yaml";
      config_.expected_factory_byte = (uint8_t) 0x21;
    }
    else if (laser_model == 16){
      fallbackCalibrationFile = pkgPath + "/params/64e_utexas.yaml";
      config_.expected_factory_byte = (uint8_t) 0;
    }
    else{
      // check calibration file
      res = false;
    }
    std::string calibToUse = fallbackCalibrationFile;
    if (config_.calibrationFile.length() > 0)
    {
      if (boost::filesystem::exists(config_.calibrationFile))
        calibToUse = config_.calibrationFile;
      else
        ROS_ERROR("Calibration file does not exist: %s", config_.calibrationFile.c_str());
        
      // if (!boost::filesystem::exists(config_.calibrationFile))
      // {
      //   boost::system::error_code ec;
      //   boost::filesystem::copy(fallbackCalibrationFile, config_.calibrationFile, ec);
      //   if (ec.value())
      //   {
      //     ROS_ERROR("Failed to create a new calibration file: %s from file %s", config_.calibrationFile.c_str(), fallbackCalibrationFile.c_str());
      //   }
      //   else
      //   {
      //     ROS_INFO("Created new calibration file: %s from file %s", config_.calibrationFile.c_str(), fallbackCalibrationFile.c_str());
      //     config_.calibrationFile = config_.calibrationFile;
      //   }
      //   ROS_ERROR_STREAM("Failed to get velodyne calibration file: " << config_.calibrationFile <<" ... using default for this model");
      // }
    }
    ROS_INFO("Setting calibration file to: %s", calibToUse.c_str());
    
    calibration_.read(calibToUse);
    if (!calibration_.initialized) {
      ROS_ERROR_STREAM("Unable to open calibration file: " << 
          calibToUse);
      res = false;
    }

    // Set up cached values for sin and cos of all the possible headings
    for (uint16_t rot_index = 0; rot_index < ROTATION_MAX_UNITS; ++rot_index) {
      double rotation = angles::from_degrees(ROTATION_RESOLUTION * rot_index);
      cos_rot_table_[rot_index] = cos(rotation);
      sin_rot_table_[rot_index] = sin(rotation);
    }

    ROS_INFO_STREAM("Number of lasers: " << calibration_.num_lasers << ". Building firing times lookup table. Dual mode = " << config_.dual_return_mode);
    buildTimings();

    return res;
  }

  /** Set up for on-line operation. */
  int RawData::setup(ros::NodeHandle private_nh)
  {
<<<<<<< HEAD
    int res = 0;
    // set laser parameters
    laser_model = 0;
    if (!private_nh.getParam("/laser_model", laser_model))
    {
      ROS_ERROR("No laser model parameter set. Using: %d", laser_model);
    }
    if (!private_nh.getParam("calibration", config_.calibrationFile))
    {
      ROS_ERROR("Failed to read calibration file parameter. Falling back to model specific calibration");
      res = 1;
    }
    if (!configureLaserParams(laser_model)){
      res = 2;
=======
    ROS_INFO("Velodyne rawdata setup");
    // set laser parameters
    laser_model = 0;
    private_nh.getParam("/laser_model", laser_model);
    if (!configureLaserParams(laser_model, false)){
      if (!private_nh.getParam("calibration", config_.calibrationFile))
      {
        ROS_ERROR("No calibration angles specified! Using test values!");

        // have to use something: grab unit test version as a default
        std::string pkgPath = ros::package::getPath("velodyne_pointcloud");
        config_.calibrationFile = pkgPath + "/params/64e_utexas.yaml";
      }
>>>>>>> 672afa32
    }

    if (!private_nh.getParam("upward", upward))
    {
      ROS_WARN_STREAM("No mounting direction specified! Using upward mounting!");

      // use default upward mounting direction
      upward = true;
    }

    return res;
  }


  bool RawData::buildTimings(){
    // vlp16
    if (laser_model == 0){
      // timing table calculation, from velodyne user manual
      timing_offsets.resize(BLOCKS_PER_PACKET);
      for (size_t i=0; i < timing_offsets.size(); ++i){
        timing_offsets[i].resize(32);
      }
      // constants
      double full_firing_cycle = VLP16_FIRING_TOFFSET; // seconds
      double single_firing = VLP16_DSR_TOFFSET; // seconds
      double dataBlockIndex, dataPointIndex;
      // compute timing offsets
      for (size_t x = 0; x < timing_offsets.size(); ++x){
        for (size_t y = 0; y < timing_offsets[x].size(); ++y){
          if (config_.dual_return_mode){
            dataBlockIndex = (x - (x % 2)) + (y / 16);
          }
          else{
            dataBlockIndex = (x * 2) + (y / 16);
          }
          dataPointIndex = y % 16;
          //timing_offsets[block][firing]
          timing_offsets[x][y] = (full_firing_cycle * dataBlockIndex) + (single_firing * dataPointIndex);
        }
      }
    }
    // vlp32
    else if (laser_model == 1){
      // timing table calculation, from velodyne user manual
      timing_offsets.resize(BLOCKS_PER_PACKET);
      for (size_t i=0; i < timing_offsets.size(); ++i){
        timing_offsets[i].resize(VLP32C_SCANS_PER_FIRING);
      }
      // constants
      double full_firing_cycle = VLP32C_FIRING_TOFFSET; // seconds
      double single_firing = VLP32C_DSR_TOFFSET; // seconds
      double dataBlockIndex, dataPointIndex;
      // compute timing offsets
      for (size_t x = 0; x < timing_offsets.size(); ++x){
        for (size_t y = 0; y < timing_offsets[x].size(); ++y){
          if (config_.dual_return_mode){
            dataBlockIndex = x / 2;
          }
          else{
            dataBlockIndex = x;
          }
          dataPointIndex = y / 2;
          timing_offsets[x][y] = (full_firing_cycle * dataBlockIndex) + (single_firing * dataPointIndex);
        }
      }
    }
    // hdl32
    else if (laser_model == 2){
      // timing table calculation, from velodyne user manual
      timing_offsets.resize(BLOCKS_PER_PACKET);
      for (size_t i=0; i < timing_offsets.size(); ++i){
        timing_offsets[i].resize(HDL32E_SCANS_PER_FIRING);
      }
      // constants
      double full_firing_cycle = HDL32E_FIRING_TOFFSET; // seconds
      double single_firing = HDL32E_DSR_TOFFSET; // seconds
      double dataBlockIndex, dataPointIndex;
      // compute timing offsets
      for (size_t x = 0; x < timing_offsets.size(); ++x){
        for (size_t y = 0; y < timing_offsets[x].size(); ++y){
          if (config_.dual_return_mode){
            dataBlockIndex = x / 2;
          }
          else{
            dataBlockIndex = x;
          }
          dataPointIndex = y / 2;
          timing_offsets[x][y] = (full_firing_cycle * dataBlockIndex) + (single_firing * dataPointIndex);
        }
      }
    }
    else{
      timing_offsets.clear();
    }

    if (timing_offsets.size()){
      // ROS_INFO("VELODYNE TIMING TABLE:");
      for (size_t x = 0; x < timing_offsets.size(); ++x){
        for (size_t y = 0; y < timing_offsets[x].size(); ++y){
          printf("%04.3f ", timing_offsets[x][y] * 1e6);
        }
        printf("\n");
      }
    }
    else{
      ROS_WARN("NO TIMING OFFSETS CALCULATED. ARE YOU USING A SUPPORTED VELODYNE SENSOR?");
      return false;
    }
    return true;
  }

<<<<<<< HEAD
=======
  /** Set up for offline operation */
  int RawData::setupOffline(std::string calibration_file, double max_range_, double min_range_)
  {
      config_.max_range = max_range_;
      config_.min_range = min_range_;
      ROS_INFO_STREAM("data ranges to publish: ["
          << config_.min_range << ", "
          << config_.max_range << "]");

      config_.calibrationFile = calibration_file;

      ROS_INFO_STREAM("correction angles: " << config_.calibrationFile);

      calibration_.read(config_.calibrationFile);
      if (!calibration_.initialized) {
        ROS_ERROR_STREAM("Unable to open calibration file: " <<
            config_.calibrationFile);
        return -1;
      }

      ROS_INFO_STREAM("Number of lasers: " << calibration_.num_lasers << ". Dual return = " << config_.dual_return_mode);
      buildTimings();

      // Set up cached values for sin and cos of all the possible headings
      for (uint16_t rot_index = 0; rot_index < ROTATION_MAX_UNITS; ++rot_index) {
        double rotation = angles::from_degrees(ROTATION_RESOLUTION * rot_index);
        cos_rot_table_[rot_index] = cos(rotation);
        sin_rot_table_[rot_index] = sin(rotation);
      }
      
      return 0;
  }

>>>>>>> 672afa32
  /** @brief convert raw packet to point cloud
   *
   *  @param pkt raw packet to unpack
   *  @param pc shared pointer to point cloud (points are appended)
   */
  void RawData::unpack(const velodyne_msgs::VelodynePacket &pkt, DataContainerBase& data, const ros::Time& scan_begin_stamp)
  {
    // ROS_WARN_STREAM("Received packet, time: " << pkt.stamp <<" scan begin time = "<<scan_begin_stamp << "diff = " << (scan_begin_stamp - pkt.stamp));

    bool pkt_dual_mode = false;
    if (pkt.data[0x4b4] != 0x37){ // return mode: strongest = 0x37, last = 0x38, dual = 0x39
      switch(pkt.data[0x4b4])
      {
        case 0x38:
          ROS_ERROR_THROTTLE(10, "Expected return mode: 0x37 (strongest). Got: %#02x (last)", pkt.data[0x4b4]);
          break;
        case 0x39:
          ROS_ERROR_THROTTLE(10, "Expected return mode: 0x37 (strongest). Got: %#02x (dual)", pkt.data[0x4b4]);
          pkt_dual_mode = true;
          break;
        default:
          ROS_ERROR_THROTTLE(10, "Expected return mode: 0x37 (strongest). Got: %#02x (unknown)", pkt.data[0x4b4]);
          break;
      }
    }
    
    if (pkt.data[0x4b5] != config_.expected_factory_byte || pkt_dual_mode != config_.dual_return_mode){
      ROS_WARN_THROTTLE(1, "Expected model: %#02x. Data packet gives: %#02x", config_.expected_factory_byte, pkt.data[0x4b5]);
      ROS_WARN_THROTTLE(1, "Expected Dual mode = %d. Dual mode = %d", config_.dual_return_mode, pkt_dual_mode);
      switch(pkt.data[0x4b5]){
        case 0x22:
          ROS_WARN_THROTTLE(1, "Adjusting laser_model param to 0 with dual return mode: ");
          configureLaserParams(0, pkt_dual_mode, true);
          break;
        case 0x28:
          ROS_WARN_THROTTLE(1, "Adjusting laser_model param to 1");
          configureLaserParams(1, pkt_dual_mode, true);
          break;
        case 0x21:
          ROS_WARN_THROTTLE(1, "Adjusting laser_model param to 2");
          configureLaserParams(2, pkt_dual_mode, true);
          break;
        default:
          ROS_ERROR_THROTTLE(1, "Error: unsupported model # in velodyne packet header: %#02x", pkt.data[0x4b5]);
          exit(1);
      }
    }

    /** special parsing for the VLP16 **/
    if (calibration_.num_lasers == 16)
    {
      unpack_vlp16(pkt, data, scan_begin_stamp);
      return;
    }

    velodyne_rawdata::VPoint point;
    float time_diff_start_to_this_packet = (pkt.stamp - scan_begin_stamp).toSec();

    const raw_packet_t *raw = (const raw_packet_t *) &pkt.data[0];
    static int last_azimuth_diff = 20; // TODO: default to 600 RPM assumption

    int block_jump = config_.dual_return_mode ? 2 : 1;
    for (int block = 0; block < BLOCKS_PER_PACKET; block += block_jump) {

      // upper bank lasers are numbered [0..31]
      // NOTE: this is a change from the old velodyne_common implementation
      int bank_origin = 0;
      if (raw->blocks[block].header == LOWER_BANK) {
        // lower bank lasers are [32..63]
        bank_origin = 32;
      }

      uint16_t block_azimuth = raw->blocks[block].rotation;

      float full_firing_cycle = VLP32C_FIRING_TOFFSET; // seconds
      float single_firing = VLP32C_DSR_TOFFSET; // seconds
      float block_duration = VLP32C_BLOCK_TDURATION;
      if (laser_model == 2){
        full_firing_cycle = HDL32E_FIRING_TOFFSET; // seconds
        single_firing = HDL32E_DSR_TOFFSET; // seconds
        block_duration = HDL32E_BLOCK_TDURATION;
      }

      int azimuth_diff = 0;
      if (block < (BLOCKS_PER_PACKET-block_jump)){
        int raw_azimuth_diff = (int)(raw->blocks[block+block_jump].rotation) - (int)raw->blocks[block].rotation;

        // some packets contain an angle overflow where azimuth_diff < 0 
        if(raw_azimuth_diff < 0)
        {
          raw_azimuth_diff = raw_azimuth_diff + 36000;
          // ROS_WARN_STREAM("Angle overflow: " << raw->blocks[block+1].rotation << " - "<<raw->blocks[block].rotation << " < 0. res = " << raw_azimuth_diff);
          azimuth_diff = raw_azimuth_diff;
        }
        else{
          azimuth_diff = raw_azimuth_diff % 36000;
        }
        last_azimuth_diff = azimuth_diff;
      }else{
        azimuth_diff = last_azimuth_diff;
      }

      // ROS_WARN_STREAM_COND(block < BLOCKS_PER_PACKET-1, "Block [" << block << "]. Angle Diff: " << raw->blocks[block+1].rotation << " - "<<raw->blocks[block].rotation << " = " << azimuth_diff);

      for (int j = 0, k = 0; j < SCANS_PER_BLOCK; j++, k += RAW_SCAN_SIZE) {
        float x, y, z;
        float intensity;
        // float rot_comp;
        uint8_t laser_number;       ///< hardware laser number

        laser_number = j + bank_origin;
        velodyne_pointcloud::LaserCorrection &corrections = 
          calibration_.laser_corrections[laser_number];

        /** Position Calculation */

        union two_bytes tmp;
        tmp.bytes[0] = raw->blocks[block].data[k];
        tmp.bytes[1] = raw->blocks[block].data[k+1];
        intensity = raw->blocks[block].data[k+2];
        if (config_.dual_return_mode)
        {
          // in dual return mode, the packets are in the order of Last, Strongest/Second strongest
          // If the second data block's return has a greater intensity than the first (ie last != strongest)
          if (raw->blocks[block].data[k+2] < raw->blocks[block + 1].data[k+2])
          {
            intensity = raw->blocks[block + 1].data[k+2];
            tmp.bytes[0] = raw->blocks[block + 1].data[k];
            tmp.bytes[1] = raw->blocks[block + 1].data[k+1];
          }
        }
        /** correct for the laser rotation as a function of timing during the firings **/
        uint16_t azimuth_corrected = round( block_azimuth + (azimuth_diff * ( (j / 2) * single_firing) / block_duration) );
        azimuth_corrected = ((int)azimuth_corrected) % 36000;
        // ROS_ERROR_STREAM_COND(num > 1000, "Angle " << j <<": " << azimuth_corrected << " \t time = " << timing_offsets[block][j]);
        // if hdl32, rotate by 90 deg
        if (laser_model == 2) {
          azimuth_corrected = (azimuth_corrected + 9000) % 36000;
        }

        // ROS_WARN_COND(azimuth_corrected > 36000, "Corrected azimuth > 36000: %d", (int)azimuth_corrected);
        // ROS_WARN_COND(block < BLOCKS_PER_PACKET-1 && raw->blocks[block+1].rotation < raw->blocks[block].rotation && !(azimuth_corrected < raw->blocks[block+1].rotation || azimuth_corrected >= raw->blocks[block].rotation), "Corrected azimuth not correct. Azimuth next block = %d. Azimuth current block range = %d: azimuth %d. block = %d", (int)raw->blocks[block+1].rotation, (int)raw->blocks[block].rotation, (int)azimuth_corrected, block);
        // ROS_WARN_COND(block < BLOCKS_PER_PACKET-1 && raw->blocks[block+1].rotation > raw->blocks[block].rotation && (azimuth_corrected >= raw->blocks[block+1].rotation || azimuth_corrected < raw->blocks[block].rotation), "Corrected azimuth not correct. Azimuth next block = %d. Azimuth current block range = %d: azimuth %d. block = %d", (int)raw->blocks[block+1].rotation, (int)raw->blocks[block].rotation, (int)azimuth_corrected, block);

        /*condition added to avoid calculating points which are not
          in the interesting defined area (min_angle < area < max_angle)*/
        if ((azimuth_corrected >= config_.min_angle 
             && azimuth_corrected <= config_.max_angle 
             && config_.min_angle < config_.max_angle)
             ||(config_.min_angle > config_.max_angle 
             && (azimuth_corrected <= config_.max_angle 
             || azimuth_corrected >= config_.min_angle))){
          float distance = tmp.uint * calibration_.distance_resolution_m;

          // skip zero distance (invalid) points
          if (distance < 0.1){
            continue;
          }

          distance += corrections.dist_correction;
  
          float cos_vert_angle = corrections.cos_vert_correction;
          float sin_vert_angle = corrections.sin_vert_correction;
          float cos_rot_correction = corrections.cos_rot_correction;
          float sin_rot_correction = corrections.sin_rot_correction;
  
          // cos(a-b) = cos(a)*cos(b) + sin(a)*sin(b)
          // sin(a-b) = sin(a)*cos(b) - cos(a)*sin(b)
          float cos_rot_angle = 
            cos_rot_table_[azimuth_corrected] * cos_rot_correction + 
            sin_rot_table_[azimuth_corrected] * sin_rot_correction;
          float sin_rot_angle = 
            sin_rot_table_[azimuth_corrected] * cos_rot_correction - 
            cos_rot_table_[azimuth_corrected] * sin_rot_correction;
  
          float horiz_offset = corrections.horiz_offset_correction;
          float vert_offset = corrections.vert_offset_correction;
  
          // Compute the distance in the xy plane (w/o accounting for rotation)
          /**the new term of 'vert_offset * sin_vert_angle'
           * was added to the expression due to the mathemathical
           * model we used.
           */
          float xy_distance = distance * cos_vert_angle - vert_offset * sin_vert_angle;
  
          // Calculate temporal X, use absolute value.
          float xx = xy_distance * sin_rot_angle - horiz_offset * cos_rot_angle;
          // Calculate temporal Y, use absolute value
          float yy = xy_distance * cos_rot_angle + horiz_offset * sin_rot_angle;
          if (xx < 0) xx=-xx;
          if (yy < 0) yy=-yy;
    
          // Get 2points calibration values,Linear interpolation to get distance
          // correction for X and Y, that means distance correction use
          // different value at different distance
          float distance_corr_x = 0;
          float distance_corr_y = 0;
          if (corrections.two_pt_correction_available) {
            distance_corr_x = 
              (corrections.dist_correction - corrections.dist_correction_x)
                * (xx - 2.4) / (25.04 - 2.4) 
              + corrections.dist_correction_x;
            distance_corr_x -= corrections.dist_correction;
            distance_corr_y = 
              (corrections.dist_correction - corrections.dist_correction_y)
                * (yy - 1.93) / (25.04 - 1.93)
              + corrections.dist_correction_y;
            distance_corr_y -= corrections.dist_correction;
          }
  
          float distance_x = distance + distance_corr_x;
          /**the new term of 'vert_offset * sin_vert_angle'
           * was added to the expression due to the mathemathical
           * model we used.
           */
          xy_distance = distance_x * cos_vert_angle - vert_offset * sin_vert_angle ;
          ///the expression wiht '-' is proved to be better than the one with '+'
          x = xy_distance * sin_rot_angle - horiz_offset * cos_rot_angle;
  
          float distance_y = distance + distance_corr_y;
          xy_distance = distance_y * cos_vert_angle - vert_offset * sin_vert_angle ;
          /**the new term of 'vert_offset * sin_vert_angle'
           * was added to the expression due to the mathemathical
           * model we used.
           */
          y = xy_distance * cos_rot_angle + horiz_offset * sin_rot_angle;
  
          // Using distance_y is not symmetric, but the velodyne manual
          // does this.
          /**the new term of 'vert_offset * cos_vert_angle'
           * was added to the expression due to the mathemathical
           * model we used.
           */
          z = distance_y * sin_vert_angle + vert_offset*cos_vert_angle;
  
          /** Use standard ROS coordinate system (right-hand rule) */
          float x_coord = y;
          float y_coord = -x;
          float z_coord = z;
  
          /** Intensity Calculation */
  
          float min_intensity = corrections.min_intensity;
          float max_intensity = corrections.max_intensity;
    
          float tmp_2 = (1 - corrections.focal_distance / 13100);
          float focal_offset = 256 * tmp_2 * tmp_2;

          float focal_slope = corrections.focal_slope;
          intensity += focal_slope * (std::abs(focal_offset - 256 * 
            (1 - static_cast<float>(tmp.uint)/65535)*(1 - static_cast<float>(tmp.uint)/65535)));
          intensity = (intensity < min_intensity) ? min_intensity : intensity;
          intensity = (intensity > max_intensity) ? max_intensity : intensity;

          if (pointInRange(distance)) {
            // add point to cloud
            point.x = x_coord;
            if (upward){
              point.y = y_coord;
              point.z = z_coord;
            }
            else{
              point.y = -y_coord;
              point.z = -z_coord;
            }
            point.ring = corrections.laser_ring;
            point.azimuth = (azimuth_corrected / 100.0) * (M_PI / 180.0); // 100ths of degrees to rad
            point.distance = distance;
            point.intensity = intensity;
            if (timing_offsets.size())
              point.time = timing_offsets[block][j] + time_diff_start_to_this_packet;

            data.addPoint(point);
          }
        }
      }
    }
    data.finalize();
  }
  
  /** @brief convert raw VLP16 packet to point cloud
   *
   *  @param pkt raw packet to unpack
   *  @param pc shared pointer to point cloud (points are appended)
   */
  void RawData::unpack_vlp16(const velodyne_msgs::VelodynePacket &pkt, DataContainerBase& data, const ros::Time& scan_begin_stamp)
  {
    velodyne_rawdata::VPoint point;
    
    float azimuth;
    float azimuth_diff;
    int raw_azimuth_diff;
    float last_azimuth_diff=0;
    float azimuth_corrected_f;
    int azimuth_corrected;
    float x, y, z;
    float intensity;

    float time_diff_start_to_this_packet = (pkt.stamp - scan_begin_stamp).toSec();
    // ROS_WARN_STREAM("time diff scan to packet: " << time_diff_start_to_this_packet);

    const raw_packet_t *raw = (const raw_packet_t *) &pkt.data[0];

    int block_jump = config_.dual_return_mode ? 2 : 1;
    for (int block = 0; block < BLOCKS_PER_PACKET; block += block_jump) {

      // ignore packets with mangled or otherwise different contents
      if (UPPER_BANK != raw->blocks[block].header) {
        // Do not flood the log with messages, only issue at most one
        // of these warnings per minute.
        ROS_WARN_STREAM_THROTTLE(1, "skipping invalid VLP-16 packet: block "
                                 << block << " header value is "
                                 << raw->blocks[block].header);
        return;                         // bad packet: skip the rest
      }

      // Calculate difference between current and next block's azimuth angle.
      azimuth = (float)(raw->blocks[block].rotation);
      if (block < (BLOCKS_PER_PACKET - block_jump)){
        raw_azimuth_diff = raw->blocks[block + block_jump].rotation - raw->blocks[block].rotation;
        azimuth_diff = (float)((36000 + raw_azimuth_diff)%36000);

        // some packets contain an angle overflow where azimuth_diff < 0 
        if(raw_azimuth_diff < 0)//raw->blocks[block+1].rotation - raw->blocks[block].rotation < 0)
        {
          ROS_INFO_STREAM_THROTTLE(60, "Packet containing angle overflow, first angle: " << raw->blocks[block].rotation << " second angle: " << raw->blocks[block + block_jump].rotation);
          // if last_azimuth_diff was not zero, we can assume that the velodyne's speed did not change very much and use the same difference
          if(last_azimuth_diff > 0){
            azimuth_diff = last_azimuth_diff;
          }
          // otherwise we are not able to use this data
          // TODO: we might just not use the second 16 firings
          else{
            continue;
          }
        }
        last_azimuth_diff = azimuth_diff;
      }else{
        azimuth_diff = last_azimuth_diff;
      }

      for (int firing=0, k=0; firing < VLP16_FIRINGS_PER_BLOCK; firing++){
        for (int dsr=0; dsr < VLP16_SCANS_PER_FIRING; dsr++, k+=RAW_SCAN_SIZE){
          
          velodyne_pointcloud::LaserCorrection &corrections = 
            calibration_.laser_corrections[dsr];

          /** Position Calculation */
          union two_bytes tmp;
          tmp.bytes[0] = raw->blocks[block].data[k];
          tmp.bytes[1] = raw->blocks[block].data[k+1];
          intensity = raw->blocks[block].data[k+2];
          if (config_.dual_return_mode)
          {
            // in dual return mode, the packets are in the order of Last (even blocks), Strongest/Second strongest (odd blocks)
            // If the second data block's return has a greater intensity than the first (ie last != strongest)
            if (raw->blocks[block].data[k+2] < raw->blocks[block + 1].data[k+2])
            {
              intensity = raw->blocks[block + 1].data[k+2];
              tmp.bytes[0] = raw->blocks[block + 1].data[k];
              tmp.bytes[1] = raw->blocks[block + 1].data[k+1];
            }
          }

          float point_time;
          if (config_.dual_return_mode){
            point_time = timing_offsets[block][dsr] + time_diff_start_to_this_packet;
            /** correct for the laser rotation as a function of timing during the firings **/
            // azimuth_corrected_f = azimuth + (azimuth_diff * (( (dsr/2)*VLP16_DSR_TOFFSET) + (firing*VLP16_FIRING_TOFFSET)) / block_duration);
          }
          else{
            point_time = timing_offsets[block][firing * 16 + dsr] + time_diff_start_to_this_packet;
            /** correct for the laser rotation as a function of timing during the firings **/
            // azimuth_corrected_f = azimuth + (azimuth_diff * ((dsr*VLP16_DSR_TOFFSET) + (firing*VLP16_FIRING_TOFFSET)) / block_duration);
          }

          // azimuth_corrected_f = azimuth + (azimuth_diff * time_offset);
          azimuth_corrected = ((int)round(azimuth_corrected_f)) % 36000;
          
          /*condition added to avoid calculating points which are not
            in the interesting defined area (min_angle < area < max_angle)*/
          if ((azimuth_corrected >= config_.min_angle 
               && azimuth_corrected <= config_.max_angle 
               && config_.min_angle < config_.max_angle)
               ||(config_.min_angle > config_.max_angle 
               && (azimuth_corrected <= config_.max_angle 
               || azimuth_corrected >= config_.min_angle))){

            // convert polar coordinates to Euclidean XYZ
            float distance = tmp.uint * calibration_.distance_resolution_m;

            // skip zero distance (invalid) points

            if (distance < 0.1){
              continue;
            }

            distance += corrections.dist_correction;
            
            float cos_vert_angle = corrections.cos_vert_correction;
            float sin_vert_angle = corrections.sin_vert_correction;
            float cos_rot_correction = corrections.cos_rot_correction;
            float sin_rot_correction = corrections.sin_rot_correction;
    
            // cos(a-b) = cos(a)*cos(b) + sin(a)*sin(b)
            // sin(a-b) = sin(a)*cos(b) - cos(a)*sin(b)
            float cos_rot_angle = 
              cos_rot_table_[azimuth_corrected] * cos_rot_correction + 
              sin_rot_table_[azimuth_corrected] * sin_rot_correction;
            float sin_rot_angle = 
              sin_rot_table_[azimuth_corrected] * cos_rot_correction - 
              cos_rot_table_[azimuth_corrected] * sin_rot_correction;
    
            float horiz_offset = corrections.horiz_offset_correction;
            float vert_offset = corrections.vert_offset_correction;
    
            // Compute the distance in the xy plane (w/o accounting for rotation)
            /**the new term of 'vert_offset * sin_vert_angle'
             * was added to the expression due to the mathemathical
             * model we used.
             */
            float xy_distance = distance * cos_vert_angle - vert_offset * sin_vert_angle;
    
            // Calculate temporal X, use absolute value.
            float xx = xy_distance * sin_rot_angle - horiz_offset * cos_rot_angle;
            // Calculate temporal Y, use absolute value
            float yy = xy_distance * cos_rot_angle + horiz_offset * sin_rot_angle;
            if (xx < 0) xx=-xx;
            if (yy < 0) yy=-yy;
      
            // Get 2points calibration values,Linear interpolation to get distance
            // correction for X and Y, that means distance correction use
            // different value at different distance
            float distance_corr_x = 0;
            float distance_corr_y = 0;
            if (corrections.two_pt_correction_available) {
              distance_corr_x = 
                (corrections.dist_correction - corrections.dist_correction_x)
                  * (xx - 2.4) / (25.04 - 2.4) 
                + corrections.dist_correction_x;
              distance_corr_x -= corrections.dist_correction;
              distance_corr_y = 
                (corrections.dist_correction - corrections.dist_correction_y)
                  * (yy - 1.93) / (25.04 - 1.93)
                + corrections.dist_correction_y;
              distance_corr_y -= corrections.dist_correction;
            }
    
            float distance_x = distance + distance_corr_x;
            /**the new term of 'vert_offset * sin_vert_angle'
             * was added to the expression due to the mathemathical
             * model we used.
             */
            xy_distance = distance_x * cos_vert_angle - vert_offset * sin_vert_angle ;
            x = xy_distance * sin_rot_angle - horiz_offset * cos_rot_angle;
    
            float distance_y = distance + distance_corr_y;
            /**the new term of 'vert_offset * sin_vert_angle'
             * was added to the expression due to the mathemathical
             * model we used.
             */
            xy_distance = distance_y * cos_vert_angle - vert_offset * sin_vert_angle ;
            y = xy_distance * cos_rot_angle + horiz_offset * sin_rot_angle;
    
            // Using distance_y is not symmetric, but the velodyne manual
            // does this.
            /**the new term of 'vert_offset * cos_vert_angle'
             * was added to the expression due to the mathemathical
             * model we used.
             */
            z = distance_y * sin_vert_angle + vert_offset*cos_vert_angle;
    
            /** Use standard ROS coordinate system (right-hand rule) */
            float x_coord = y;
            float y_coord = -x;
            float z_coord = z;
    
            /** Intensity Calculation */
            float min_intensity = corrections.min_intensity;
            float max_intensity = corrections.max_intensity;
    
            float tmp_2 = (1 - corrections.focal_distance / 13100);
    
            float focal_offset = 256 * tmp_2 * tmp_2;
            float focal_slope = corrections.focal_slope;
            intensity += focal_slope * (std::abs(focal_offset - 256 * 
              (1 - tmp.uint/65535)*(1 - tmp.uint/65535)));
            intensity = (intensity < min_intensity) ? min_intensity : intensity;
            intensity = (intensity > max_intensity) ? max_intensity : intensity;

            // add point to cloud
            if (pointInRange(distance)){
              point.x = x_coord;
              if (upward){
                point.y = y_coord;
                point.z = z_coord;
              }
              else{
                point.y = -y_coord;
                point.z = -z_coord;
              }
              point.ring = corrections.laser_ring;
              point.azimuth = (azimuth_corrected / 100.0) * (M_PI / 180.0); // 100ths of deg to rad
              point.distance = distance;
              point.intensity = intensity;
              if (timing_offsets.size())
                point.time = timing_offsets[block][firing * 16 + dsr] + time_diff_start_to_this_packet;

              data.addPoint(point);
            }
          }
        }
      }
    }
    data.finalize();
  }
} // namespace velodyne_rawdata<|MERGE_RESOLUTION|>--- conflicted
+++ resolved
@@ -163,7 +163,6 @@
   /** Set up for on-line operation. */
   int RawData::setup(ros::NodeHandle private_nh)
   {
-<<<<<<< HEAD
     int res = 0;
     // set laser parameters
     laser_model = 0;
@@ -176,23 +175,8 @@
       ROS_ERROR("Failed to read calibration file parameter. Falling back to model specific calibration");
       res = 1;
     }
-    if (!configureLaserParams(laser_model)){
+    if (!configureLaserParams(laser_model, false)){
       res = 2;
-=======
-    ROS_INFO("Velodyne rawdata setup");
-    // set laser parameters
-    laser_model = 0;
-    private_nh.getParam("/laser_model", laser_model);
-    if (!configureLaserParams(laser_model, false)){
-      if (!private_nh.getParam("calibration", config_.calibrationFile))
-      {
-        ROS_ERROR("No calibration angles specified! Using test values!");
-
-        // have to use something: grab unit test version as a default
-        std::string pkgPath = ros::package::getPath("velodyne_pointcloud");
-        config_.calibrationFile = pkgPath + "/params/64e_utexas.yaml";
-      }
->>>>>>> 672afa32
     }
 
     if (!private_nh.getParam("upward", upward))
@@ -304,42 +288,6 @@
     return true;
   }
 
-<<<<<<< HEAD
-=======
-  /** Set up for offline operation */
-  int RawData::setupOffline(std::string calibration_file, double max_range_, double min_range_)
-  {
-      config_.max_range = max_range_;
-      config_.min_range = min_range_;
-      ROS_INFO_STREAM("data ranges to publish: ["
-          << config_.min_range << ", "
-          << config_.max_range << "]");
-
-      config_.calibrationFile = calibration_file;
-
-      ROS_INFO_STREAM("correction angles: " << config_.calibrationFile);
-
-      calibration_.read(config_.calibrationFile);
-      if (!calibration_.initialized) {
-        ROS_ERROR_STREAM("Unable to open calibration file: " <<
-            config_.calibrationFile);
-        return -1;
-      }
-
-      ROS_INFO_STREAM("Number of lasers: " << calibration_.num_lasers << ". Dual return = " << config_.dual_return_mode);
-      buildTimings();
-
-      // Set up cached values for sin and cos of all the possible headings
-      for (uint16_t rot_index = 0; rot_index < ROTATION_MAX_UNITS; ++rot_index) {
-        double rotation = angles::from_degrees(ROTATION_RESOLUTION * rot_index);
-        cos_rot_table_[rot_index] = cos(rotation);
-        sin_rot_table_[rot_index] = sin(rotation);
-      }
-      
-      return 0;
-  }
-
->>>>>>> 672afa32
   /** @brief convert raw packet to point cloud
    *
    *  @param pkt raw packet to unpack
