--- conflicted
+++ resolved
@@ -247,12 +247,7 @@
 
     calibration_.read(config_.calibrationFile);
     if (!calibration_.initialized) {
-<<<<<<< HEAD
-      ROS_ERROR_STREAM("Unable to open calibration file: " <<
-      config_.calibrationFile);
-=======
       ROS_ERROR_STREAM("Unable to open calibration file: " << config_.calibrationFile);
->>>>>>> 9d9cb08f
       return -1;
     }
 
