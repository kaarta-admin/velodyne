#ifndef VELODYNE_POINTCLOUD_DATACONTAINERBASE_H
#define VELODYNE_POINTCLOUD_DATACONTAINERBASE_H
// Copyright (C) 2012, 2019 Austin Robot Technology, Jack O'Quin, Joshua Whitley, Sebastian Pütz
// All rights reserved.
//
// Software License Agreement (BSD License 2.0)
//
// Redistribution and use in source and binary forms, with or without
// modification, are permitted provided that the following conditions
// are met:
//
//  * Redistributions of source code must retain the above copyright
//    notice, this list of conditions and the following disclaimer.
//  * Redistributions in binary form must reproduce the above
//    copyright notice, this list of conditions and the following
//    disclaimer in the documentation and/or other materials provided
//    with the distribution.
//  * Neither the name of {copyright_holder} nor the names of its
//    contributors may be used to endorse or promote products derived
//    from this software without specific prior written permission.
//
// THIS SOFTWARE IS PROVIDED BY THE COPYRIGHT HOLDERS AND CONTRIBUTORS
// "AS IS" AND ANY EXPRESS OR IMPLIED WARRANTIES, INCLUDING, BUT NOT
// LIMITED TO, THE IMPLIED WARRANTIES OF MERCHANTABILITY AND FITNESS
// FOR A PARTICULAR PURPOSE ARE DISCLAIMED. IN NO EVENT SHALL THE
// COPYRIGHT OWNER OR CONTRIBUTORS BE LIABLE FOR ANY DIRECT, INDIRECT,
// INCIDENTAL, SPECIAL, EXEMPLARY, OR CONSEQUENTIAL DAMAGES (INCLUDING,
// BUT NOT LIMITED TO, PROCUREMENT OF SUBSTITUTE GOODS OR SERVICES;
// LOSS OF USE, DATA, OR PROFITS; OR BUSINESS INTERRUPTION) HOWEVER
// CAUSED AND ON ANY THEORY OF LIABILITY, WHETHER IN CONTRACT, STRICT
// LIABILITY, OR TORT (INCLUDING NEGLIGENCE OR OTHERWISE) ARISING IN
// ANY WAY OUT OF THE USE OF THIS SOFTWARE, EVEN IF ADVISED OF THE
// POSSIBILITY OF SUCH DAMAGE.

#include <tf/transform_listener.h>
#include <velodyne_msgs/VelodyneScan.h>
#include <sensor_msgs/point_cloud2_iterator.h>
#include <Eigen/Dense>
#include <string>
#include <algorithm>
#include <cstdarg>

namespace velodyne_rawdata
{
class DataContainerBase
{
public:
  DataContainerBase(const double max_range, const double min_range, const std::string& target_frame,
                    const std::string& fixed_frame, const unsigned int init_width, const unsigned int init_height,
                    const bool is_dense, const unsigned int scans_per_packet,
                    boost::shared_ptr<tf::TransformListener>& tf_ptr, int fields, ...)
    : config_(max_range, min_range, target_frame, fixed_frame, init_width, init_height, is_dense, scans_per_packet)
    , tf_ptr(tf_ptr)
  {
    va_list vl;
    cloud.fields.clear();
    cloud.fields.reserve(fields);
    va_start(vl, fields);
    int offset = 0;
    for (int i = 0; i < fields; ++i)
    {
      // Create the corresponding PointField
      std::string name(va_arg(vl, char*));
      int count(va_arg(vl, int));
      int datatype(va_arg(vl, int));
      offset = addPointField(cloud, name, count, datatype, offset);
    }
    va_end(vl);
    cloud.point_step = offset;
    cloud.row_step = init_width * cloud.point_step;
    if (config_.transform && !tf_ptr)
    {
      tf_ptr = boost::shared_ptr<tf::TransformListener>(new tf::TransformListener);
    }
  }

  struct Config
  {
    double max_range;          ///< maximum range to publish
    double min_range;          ///< minimum range to publish
    std::string target_frame;  ///< target frame to transform a point
    std::string fixed_frame;   ///< fixed frame used for transform
    unsigned int init_width;
    unsigned int init_height;
    bool is_dense;
    unsigned int scans_per_packet;
    bool transform;  ///< enable / disable transform points

    Config(double max_range, double min_range, std::string target_frame, std::string fixed_frame,
           unsigned int init_width, unsigned int init_height, bool is_dense, unsigned int scans_per_packet)
      : max_range(max_range)
      , min_range(min_range)
      , target_frame(target_frame)
      , fixed_frame(fixed_frame)
      , transform(fixed_frame != target_frame)
      , init_width(init_width)
      , init_height(init_height)
      , is_dense(is_dense)
      , scans_per_packet(scans_per_packet)
    {
      ROS_INFO_STREAM("Initialized container with "
                      << "min_range: " << min_range << ", max_range: " << max_range
                      << ", target_frame: " << target_frame << ", fixed_frame: " << fixed_frame
<<<<<<< HEAD
                      << ", init_width: " << init_width << ", init_height: " << init_height << ", is_dense: " << is_dense
                      << ", scans_per_packet: " << scans_per_packet);
=======
                      << ", init_width: " << init_width << ", init_height: " << init_height
                      << ", is_dense: " << is_dense << ", scans_per_packet: " << scans_per_packet);
>>>>>>> 9d9cb08f
    }
  };

  virtual void setup(const velodyne_msgs::VelodyneScan::ConstPtr& scan_msg)
  {
    cloud.header = scan_msg->header;
    cloud.data.resize(scan_msg->packets.size() * config_.scans_per_packet * cloud.point_step);
    cloud.width = config_.init_width;
    cloud.height = config_.init_height;
    cloud.is_dense = static_cast<uint8_t>(config_.is_dense);
  }

  virtual void addPoint(float x, float y, float z, const uint16_t ring, const uint16_t azimuth, const float distance,
                        const float intensity, const float time) = 0;
  virtual void newLine() = 0;

  const sensor_msgs::PointCloud2& finishCloud()
  {
    cloud.data.resize(cloud.point_step * cloud.width * cloud.height);

    if (!config_.target_frame.empty())
    {
      cloud.header.frame_id = config_.target_frame;
    }

    ROS_DEBUG_STREAM("Prepared cloud width" << cloud.height * cloud.width
                                            << " Velodyne points, time: " << cloud.header.stamp);
    return cloud;
  }

  void configure(const double max_range, const double min_range, const std::string fixed_frame,
                 const std::string target_frame)
  {
    config_.max_range = max_range;
    config_.min_range = min_range;
    config_.fixed_frame = fixed_frame;
    config_.target_frame = target_frame;

    config_.transform = fixed_frame.compare(target_frame) != 0;
    if (config_.transform && !tf_ptr)
    {
      tf_ptr = boost::shared_ptr<tf::TransformListener>(new tf::TransformListener);
    }
  }

  sensor_msgs::PointCloud2 cloud;

  inline void vectorTfToEigen(tf::Vector3& tf_vec, Eigen::Vector3f& eigen_vec)
  {
    eigen_vec(0) = tf_vec[0];
    eigen_vec(1) = tf_vec[1];
    eigen_vec(2) = tf_vec[2];
  }

  inline bool computeTransformation(const ros::Time& time)
  {
    tf::StampedTransform transform;
    try
    {
      tf_ptr->lookupTransform(config_.target_frame, cloud.header.frame_id, time, transform);
    }
    catch (tf::LookupException& e)
    {
      ROS_ERROR("%s", e.what());
      return false;
    }
    catch (tf::ExtrapolationException& e)
    {
      ROS_ERROR("%s", e.what());
      return false;
    }

    tf::Quaternion quaternion = transform.getRotation();
    Eigen::Quaternionf rotation(quaternion.w(), quaternion.x(), quaternion.y(), quaternion.z());

    Eigen::Vector3f eigen_origin;
    vectorTfToEigen(transform.getOrigin(), eigen_origin);
    Eigen::Translation3f translation(eigen_origin);
    transformation = translation * rotation;
    return true;
  }

  inline void transformPoint(float& x, float& y, float& z)
  {
    Eigen::Vector3f p = transformation * Eigen::Vector3f(x, y, z);
    x = p.x();
    y = p.y();
    z = p.z();
  }

  inline bool pointInRange(float range)
  {
    return (range >= config_.min_range && range <= config_.max_range);
  }

protected:
  Config config_;
  boost::shared_ptr<tf::TransformListener> tf_ptr;  ///< transform listener
  Eigen::Affine3f transformation;
};
} /* namespace velodyne_rawdata */
#endif  // VELODYNE_POINTCLOUD_DATACONTAINERBASE_H<|MERGE_RESOLUTION|>--- conflicted
+++ resolved
@@ -101,13 +101,8 @@
       ROS_INFO_STREAM("Initialized container with "
                       << "min_range: " << min_range << ", max_range: " << max_range
                       << ", target_frame: " << target_frame << ", fixed_frame: " << fixed_frame
-<<<<<<< HEAD
-                      << ", init_width: " << init_width << ", init_height: " << init_height << ", is_dense: " << is_dense
-                      << ", scans_per_packet: " << scans_per_packet);
-=======
                       << ", init_width: " << init_width << ", init_height: " << init_height
                       << ", is_dense: " << is_dense << ", scans_per_packet: " << scans_per_packet);
->>>>>>> 9d9cb08f
     }
   };
 
