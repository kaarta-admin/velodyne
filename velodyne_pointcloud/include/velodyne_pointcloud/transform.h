--- conflicted
+++ resolved
@@ -96,8 +96,7 @@
   /// configuration parameters
   typedef struct
   {
-<<<<<<< HEAD
-    std::string frame_id;          // target frame ID
+    std::string frame_id;          // fixed frame ID
   }
   Config;
   Config config_;
@@ -116,50 +115,4 @@
 };
 }  // namespace velodyne_pointcloud
 
-#endif  // VELODYNE_POINTCLOUD_TRANSFORM_H
-=======
-  public:
-
-    Transform(ros::NodeHandle node, ros::NodeHandle private_nh);
-    ~Transform() {}
-
-  private:
-
-    void processScan(const velodyne_msgs::VelodyneScan::ConstPtr &scanMsg);
-
-    ///Pointer to dynamic reconfigure service srv_
-    boost::shared_ptr<dynamic_reconfigure::Server<velodyne_pointcloud::
-      TransformNodeConfig> > srv_;
-    void reconfigure_callback(velodyne_pointcloud::TransformNodeConfig &config,
-                  uint32_t level);
-    
-    const std::string tf_prefix_;
-    boost::shared_ptr<velodyne_rawdata::RawData> data_;
-    message_filters::Subscriber<velodyne_msgs::VelodyneScan> velodyne_scan_;
-    tf::MessageFilter<velodyne_msgs::VelodyneScan> *tf_filter_;
-    ros::Publisher output_;
-    tf::TransformListener listener_;
-
-    /// configuration parameters
-    typedef struct {
-      std::string frame_id;          ///< fixed frame ID
-    } Config;
-    Config config_;
-
-    // Point cloud buffers for collecting points within a packet.  The
-    // inPc_ and tfPc_ are class members only to avoid reallocation on
-    // every message.
-    PointcloudXYZIR inPc_;                ///< input packet point cloud
-    velodyne_rawdata::VPointCloud tfPc_;  ///< transformed packet point cloud
-
-    // diagnostics updater
-    diagnostic_updater::Updater diagnostics_;
-    double diag_min_freq_;
-    double diag_max_freq_;
-    boost::shared_ptr<diagnostic_updater::TopicDiagnostic> diag_topic_;
-  };
-
-} // namespace velodyne_pointcloud
-
-#endif // _VELODYNE_POINTCLOUD_TRANSFORM_H_
->>>>>>> 51e2dab7
+#endif  // VELODYNE_POINTCLOUD_TRANSFORM_H