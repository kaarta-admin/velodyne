<!-- -*- mode: XML -*- -->
<!-- run velodyne_pointcloud/CloudNodelet in a nodelet manager for a VLP-16 -->

<launch>

  <!-- declare arguments with default values -->
  <arg name="calibration" default="$(find velodyne_pointcloud)/params/VLP16db.yaml"/>
  <arg name="device_ip" default="" />
  <arg name="frame_id" default="velodyne" />
  <arg name="manager" default="$(arg frame_id)_nodelet_manager" />
  <arg name="max_range" default="130.0" />
  <arg name="min_range" default="0.4" />
  <arg name="pcap" default="" />
  <arg name="port" default="2368" />
  <arg name="read_fast" default="false" />
  <arg name="read_once" default="false" />
  <arg name="repeat_delay" default="0.0" />
  <arg name="rpm" default="600.0" />
<<<<<<< HEAD
  <arg name="cut_angle" default="180.0" />
=======
  <arg name="laserscan_ring" default="-1" />
  <arg name="laserscan_resolution" default="0.007" />
>>>>>>> f8c6e824

  <!-- start nodelet manager and driver nodelets -->
  <include file="$(find velodyne_driver)/launch/nodelet_manager.launch">
    <arg name="device_ip" value="$(arg device_ip)"/>
    <arg name="frame_id" value="$(arg frame_id)"/>
    <arg name="manager" value="$(arg manager)" />
    <arg name="model" value="VLP16"/>
    <arg name="pcap" value="$(arg pcap)"/>
    <arg name="port" value="$(arg port)"/>
    <arg name="read_fast" value="$(arg read_fast)"/>
    <arg name="read_once" value="$(arg read_once)"/>
    <arg name="repeat_delay" value="$(arg repeat_delay)"/>
    <arg name="rpm" value="$(arg rpm)"/>
    <arg name="cut_angle" value="$(arg cut_angle)"/>
  </include>

  <!-- start cloud nodelet -->
  <include file="$(find velodyne_pointcloud)/launch/cloud_nodelet.launch">
    <arg name="calibration" value="$(arg calibration)"/>
    <arg name="manager" value="$(arg manager)" />
    <arg name="max_range" value="$(arg max_range)"/>
    <arg name="min_range" value="$(arg min_range)"/>
  </include>

  <!-- start laserscan nodelet -->
  <include file="$(find velodyne_pointcloud)/launch/laserscan_nodelet.launch">
    <arg name="manager" value="$(arg manager)" />
    <arg name="ring" value="$(arg laserscan_ring)"/>
    <arg name="resolution" value="$(arg laserscan_resolution)"/>
  </include>

</launch><|MERGE_RESOLUTION|>--- conflicted
+++ resolved
@@ -16,12 +16,9 @@
   <arg name="read_once" default="false" />
   <arg name="repeat_delay" default="0.0" />
   <arg name="rpm" default="600.0" />
-<<<<<<< HEAD
   <arg name="cut_angle" default="180.0" />
-=======
   <arg name="laserscan_ring" default="-1" />
   <arg name="laserscan_resolution" default="0.007" />
->>>>>>> f8c6e824
 
   <!-- start nodelet manager and driver nodelets -->
   <include file="$(find velodyne_driver)/launch/nodelet_manager.launch">
