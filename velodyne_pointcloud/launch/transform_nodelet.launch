<!-- -*- mode: XML -*- -->
<!-- run velodyne_pointcloud/TransformNodelet in a nodelet manager -->

<launch>
<<<<<<< HEAD
  <arg name="model" />
=======
  <arg name="model" default="" />
>>>>>>> 9d9cb08f
  <arg name="calibration" default="" />
  <arg name="frame_id" default="map" />
  <arg name="manager" default="velodyne_nodelet_manager" />
  <arg name="max_range" default="130.0" />
  <arg name="min_range" default="0.9" />
  <arg name="organize_cloud" default="false" />
  <node pkg="nodelet" type="nodelet" name="$(arg manager)_transform"
        args="load velodyne_pointcloud/TransformNodelet $(arg manager)" >
    <param name="model" value="$(arg model)"/>
    <param name="calibration" value="$(arg calibration)"/>
    <param name="frame_id" value="$(arg frame_id)"/>
    <param name="max_range" value="$(arg max_range)"/>
    <param name="min_range" value="$(arg min_range)"/>
    <param name="organize_cloud" value="$(arg organize_cloud)"/>
  </node>
</launch><|MERGE_RESOLUTION|>--- conflicted
+++ resolved
@@ -2,11 +2,7 @@
 <!-- run velodyne_pointcloud/TransformNodelet in a nodelet manager -->
 
 <launch>
-<<<<<<< HEAD
-  <arg name="model" />
-=======
   <arg name="model" default="" />
->>>>>>> 9d9cb08f
   <arg name="calibration" default="" />
   <arg name="frame_id" default="map" />
   <arg name="manager" default="velodyne_nodelet_manager" />
